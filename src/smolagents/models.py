# Copyright 2024 The HuggingFace Inc. team. All rights reserved.
#
# Licensed under the Apache License, Version 2.0 (the "License");
# you may not use this file except in compliance with the License.
# You may obtain a copy of the License at
#
#     http://www.apache.org/licenses/LICENSE-2.0
#
# Unless required by applicable law or agreed to in writing, software
# distributed under the License is distributed on an "AS IS" BASIS,
# WITHOUT WARRANTIES OR CONDITIONS OF ANY KIND, either express or implied.
# See the License for the specific language governing permissions and
# limitations under the License.
import importlib.util
import json
import logging
import os
import uuid
import warnings
from copy import deepcopy
from dataclasses import asdict, dataclass
from enum import Enum
from typing import TYPE_CHECKING, Any, Dict, List, Optional, Union

from huggingface_hub.utils import is_torch_available

from .tools import Tool
from .utils import _is_package_available, encode_image_base64, make_image_url, parse_json_blob


if TYPE_CHECKING:
    from transformers import StoppingCriteriaList

logger = logging.getLogger(__name__)

DEFAULT_JSONAGENT_REGEX_GRAMMAR = {
    "type": "regex",
    "value": 'Thought: .+?\\nAction:\\n\\{\\n\\s{4}"action":\\s"[^"\\n]+",\\n\\s{4}"action_input":\\s"[^"\\n]+"\\n\\}\\n<end_code>',
}

DEFAULT_CODEAGENT_REGEX_GRAMMAR = {
    "type": "regex",
    "value": "Thought: .+?\\nCode:\\n```(?:py|python)?\\n(?:.|\\s)+?\\n```<end_code>",
}


def get_dict_from_nested_dataclasses(obj, ignore_key=None):
    def convert(obj):
        if hasattr(obj, "__dataclass_fields__"):
            return {k: convert(v) for k, v in asdict(obj).items() if k != ignore_key}
        return obj

    return convert(obj)


@dataclass
class ChatMessageToolCallDefinition:
    arguments: Any
    name: str
    description: Optional[str] = None

    @classmethod
    def from_hf_api(cls, tool_call_definition) -> "ChatMessageToolCallDefinition":
        return cls(
            arguments=tool_call_definition.arguments,
            name=tool_call_definition.name,
            description=tool_call_definition.description,
        )


@dataclass
class ChatMessageToolCall:
    function: ChatMessageToolCallDefinition
    id: str
    type: str

    @classmethod
    def from_hf_api(cls, tool_call) -> "ChatMessageToolCall":
        return cls(
            function=ChatMessageToolCallDefinition.from_hf_api(tool_call.function),
            id=tool_call.id,
            type=tool_call.type,
        )


@dataclass
class ChatMessage:
    role: str
    content: Optional[str] = None
    tool_calls: Optional[List[ChatMessageToolCall]] = None
    raw: Optional[Any] = None  # Stores the raw output from the API

    def model_dump_json(self):
        return json.dumps(get_dict_from_nested_dataclasses(self, ignore_key="raw"))

    @classmethod
    def from_hf_api(cls, message, raw) -> "ChatMessage":
        tool_calls = None
        if getattr(message, "tool_calls", None) is not None:
            tool_calls = [ChatMessageToolCall.from_hf_api(tool_call) for tool_call in message.tool_calls]
        return cls(role=message.role, content=message.content, tool_calls=tool_calls, raw=raw)

    @classmethod
    def from_dict(cls, data: dict) -> "ChatMessage":
        if data.get("tool_calls"):
            tool_calls = [
                ChatMessageToolCall(
                    function=ChatMessageToolCallDefinition(**tc["function"]), id=tc["id"], type=tc["type"]
                )
                for tc in data["tool_calls"]
            ]
            data["tool_calls"] = tool_calls
        return cls(**data)

    def dict(self):
        return json.dumps(get_dict_from_nested_dataclasses(self))


def parse_json_if_needed(arguments: Union[str, dict]) -> Union[str, dict]:
    if isinstance(arguments, dict):
        return arguments
    else:
        try:
            return json.loads(arguments)
        except Exception:
            return arguments


class MessageRole(str, Enum):
    USER = "user"
    ASSISTANT = "assistant"
    SYSTEM = "system"
    TOOL_CALL = "tool-call"
    TOOL_RESPONSE = "tool-response"

    @classmethod
    def roles(cls):
        return [r.value for r in cls]


tool_role_conversions = {
    MessageRole.TOOL_CALL: MessageRole.ASSISTANT,
    MessageRole.TOOL_RESPONSE: MessageRole.USER,
}


def get_tool_json_schema(tool: Tool) -> Dict:
    properties = deepcopy(tool.inputs)
    required = []
    for key, value in properties.items():
        if value["type"] == "any":
            value["type"] = "string"
        if not ("nullable" in value and value["nullable"]):
            required.append(key)
    return {
        "type": "function",
        "function": {
            "name": tool.name,
            "description": tool.description,
            "parameters": {
                "type": "object",
                "properties": properties,
                "required": required,
            },
        },
    }


def remove_stop_sequences(content: str, stop_sequences: List[str]) -> str:
    for stop_seq in stop_sequences:
        if content[-len(stop_seq) :] == stop_seq:
            content = content[: -len(stop_seq)]
    return content


def get_clean_message_list(
    message_list: List[Dict[str, str]],
    role_conversions: Dict[MessageRole, MessageRole] = {},
    convert_images_to_image_urls: bool = False,
    flatten_messages_as_text: bool = False,
) -> List[Dict[str, str]]:
    """
    Subsequent messages with the same role will be concatenated to a single message.
    output_message_list is a list of messages that will be used to generate the final message that is chat template compatible with transformers LLM chat template.

    Args:
        message_list (`list[dict[str, str]]`): List of chat messages.
        role_conversions (`dict[MessageRole, MessageRole]`, *optional* ): Mapping to convert roles.
        convert_images_to_image_urls (`bool`, default `False`): Whether to convert images to image URLs.
        flatten_messages_as_text (`bool`, default `False`): Whether to flatten messages as text.
    """
    output_message_list = []
    message_list = deepcopy(message_list)  # Avoid modifying the original list
    for message in message_list:
        role = message["role"]
        if role not in MessageRole.roles():
            raise ValueError(f"Incorrect role {role}, only {MessageRole.roles()} are supported for now.")

        if role in role_conversions:
            message["role"] = role_conversions[role]
        # encode images if needed
        if isinstance(message["content"], list):
            for element in message["content"]:
                if element["type"] == "image":
                    assert not flatten_messages_as_text, f"Cannot use images with {flatten_messages_as_text=}"
                    if convert_images_to_image_urls:
                        element.update(
                            {
                                "type": "image_url",
                                "image_url": {"url": make_image_url(encode_image_base64(element.pop("image")))},
                            }
                        )
                    else:
                        element["image"] = encode_image_base64(element["image"])

        if len(output_message_list) > 0 and message["role"] == output_message_list[-1]["role"]:
            assert isinstance(message["content"], list), "Error: wrong content:" + str(message["content"])
            if flatten_messages_as_text:
                output_message_list[-1]["content"] += message["content"][0]["text"]
            else:
                output_message_list[-1]["content"] += message["content"]
        else:
            if flatten_messages_as_text:
                content = message["content"][0]["text"]
            else:
                content = message["content"]
            output_message_list.append({"role": message["role"], "content": content})
    return output_message_list


def get_tool_call_from_text(text: str, tool_name_key: str, tool_arguments_key: str) -> ChatMessageToolCall:
    tool_call_dictionary, _ = parse_json_blob(text)
    try:
        tool_name = tool_call_dictionary[tool_name_key]
    except Exception as e:
        raise ValueError(
            f"Key {tool_name_key=} not found in the generated tool call. Got keys: {list(tool_call_dictionary.keys())} instead"
        ) from e
    tool_arguments = tool_call_dictionary.get(tool_arguments_key, None)
    tool_arguments = parse_json_if_needed(tool_arguments)
    return ChatMessageToolCall(
        id=str(uuid.uuid4()),
        type="function",
        function=ChatMessageToolCallDefinition(name=tool_name, arguments=tool_arguments),
    )


class Model:
    def __init__(
        self,
        flatten_messages_as_text: bool = False,
        tool_name_key: str = "name",
        tool_arguments_key: str = "arguments",
        **kwargs,
    ):
        self.flatten_messages_as_text = flatten_messages_as_text
        self.tool_name_key = tool_name_key
        self.tool_arguments_key = tool_arguments_key
        self.kwargs = kwargs
        self.last_input_token_count = None
        self.last_output_token_count = None

    def _prepare_completion_kwargs(
        self,
        messages: List[Dict[str, str]],
        stop_sequences: Optional[List[str]] = None,
        grammar: Optional[str] = None,
        tools_to_call_from: Optional[List[Tool]] = None,
        custom_role_conversions: Optional[Dict[str, str]] = None,
        convert_images_to_image_urls: bool = False,
        **kwargs,
    ) -> Dict:
        """
        Prepare parameters required for model invocation, handling parameter priorities.

        Parameter priority from high to low:
        1. Explicitly passed kwargs
        2. Specific parameters (stop_sequences, grammar, etc.)
        3. Default values in self.kwargs
        """
        # Clean and standardize the message list
        messages = get_clean_message_list(
            messages,
            role_conversions=custom_role_conversions or tool_role_conversions,
            convert_images_to_image_urls=convert_images_to_image_urls,
            flatten_messages_as_text=self.flatten_messages_as_text,
        )

        # Use self.kwargs as the base configuration
        completion_kwargs = {
            **self.kwargs,
            "messages": messages,
        }

        # Handle specific parameters
        if stop_sequences is not None:
            completion_kwargs["stop"] = stop_sequences
        if grammar is not None:
            completion_kwargs["grammar"] = grammar

        # Handle tools parameter
        if tools_to_call_from:
            completion_kwargs.update(
                {
                    "tools": [get_tool_json_schema(tool) for tool in tools_to_call_from],
                    "tool_choice": "required",
                }
            )

        # Finally, use the passed-in kwargs to override all settings
        completion_kwargs.update(kwargs)

        return completion_kwargs

    def get_token_counts(self) -> Dict[str, int]:
        return {
            "input_token_count": self.last_input_token_count,
            "output_token_count": self.last_output_token_count,
        }

    def __call__(
        self,
        messages: List[Dict[str, str]],
        stop_sequences: Optional[List[str]] = None,
        grammar: Optional[str] = None,
        tools_to_call_from: Optional[List[Tool]] = None,
        **kwargs,
    ) -> ChatMessage:
        """Process the input messages and return the model's response.

        Parameters:
            messages (`List[Dict[str, str]]`):
                A list of message dictionaries to be processed. Each dictionary should have the structure `{"role": "user/system", "content": "message content"}`.
            stop_sequences (`List[str]`, *optional*):
                A list of strings that will stop the generation if encountered in the model's output.
            grammar (`str`, *optional*):
                The grammar or formatting structure to use in the model's response.
            tools_to_call_from (`List[Tool]`, *optional*):
                A list of tools that the model can use to generate responses.
            **kwargs:
                Additional keyword arguments to be passed to the underlying model.

        Returns:
            `ChatMessage`: A chat message object containing the model's response.
        """
        pass  # To be implemented in child classes!

    def to_dict(self) -> Dict:
        """
        Converts the model into a JSON-compatible dictionary.
        """
        model_dictionary = {
            **self.kwargs,
            "last_input_token_count": self.last_input_token_count,
            "last_output_token_count": self.last_output_token_count,
            "model_id": self.model_id,
        }
        for attribute in [
            "custom_role_conversion",
            "temperature",
            "max_tokens",
            "provider",
            "timeout",
            "api_base",
            "torch_dtype",
            "device_map",
            "organization",
            "project",
            "azure_endpoint",
        ]:
            if hasattr(self, attribute):
                model_dictionary[attribute] = getattr(self, attribute)

        dangerous_attributes = ["token", "api_key"]
        for attribute_name in dangerous_attributes:
            if hasattr(self, attribute_name):
                print(
                    f"For security reasons, we do not export the `{attribute_name}` attribute of your model. Please export it manually."
                )
        return model_dictionary

    @classmethod
    def from_dict(cls, model_dictionary: Dict[str, Any]) -> "Model":
        model_instance = cls(
            **{
                k: v
                for k, v in model_dictionary.items()
                if k not in ["last_input_token_count", "last_output_token_count"]
            }
        )
        model_instance.last_input_token_count = model_dictionary.pop("last_input_token_count", None)
        model_instance.last_output_token_count = model_dictionary.pop("last_output_token_count", None)
        return model_instance


class VLLMModel(Model):
    """Model to use [vLLM](https://docs.vllm.ai/) for fast LLM inference and serving.

    Parameters:
        model_id (`str`):
            The Hugging Face model ID to be used for inference.
            This can be a path or model identifier from the Hugging Face model hub.
    """

<<<<<<< HEAD
    def __init__(
        self,
        model_id: str = "Qwen/Qwen2.5-Coder-32B-Instruct",
        provider: Optional[str] = None,
        token: Optional[str] = None,
        timeout: Optional[int] = 120,
        custom_role_conversions: Optional[Dict[str, str]] = None,
        inference_client_kwargs: Optional[Dict[str, str]] = None,
        **kwargs,
    ):
        from huggingface_hub import InferenceClient
=======
    def __init__(self, model_id, **kwargs):
        if not _is_package_available("vllm"):
            raise ModuleNotFoundError("Please install 'vllm' extra to use VLLMModel: `pip install 'smolagents[vllm]'`")

        from vllm import LLM
        from vllm.transformers_utils.tokenizer import get_tokenizer
>>>>>>> afa2d78a

        super().__init__(**kwargs)

        self.model_id = model_id
<<<<<<< HEAD
        self.provider = provider
        if token is None:
            token = os.getenv("HF_TOKEN")
        self.client = InferenceClient(self.model_id, provider=provider, token=token, timeout=timeout, **inference_client_kwargs)
        self.custom_role_conversions = custom_role_conversions
=======
        self.model = LLM(model=model_id)
        self.tokenizer = get_tokenizer(model_id)
        self._is_vlm = False  # VLLMModel does not support vision models yet.

    def cleanup(self):
        import gc

        import torch
        from vllm.distributed.parallel_state import destroy_distributed_environment, destroy_model_parallel

        destroy_model_parallel()
        if self.model is not None:
            # taken from https://github.com/vllm-project/vllm/issues/1908#issuecomment-2076870351
            del self.model.llm_engine.model_executor.driver_worker
        self.model = None
        gc.collect()
        destroy_distributed_environment()
        torch.cuda.empty_cache()
>>>>>>> afa2d78a

    def __call__(
        self,
        messages: List[Dict[str, str]],
        stop_sequences: Optional[List[str]] = None,
        grammar: Optional[str] = None,
        tools_to_call_from: Optional[List[Tool]] = None,
        **kwargs,
    ) -> ChatMessage:
        from vllm import SamplingParams

        completion_kwargs = self._prepare_completion_kwargs(
            messages=messages,
            flatten_messages_as_text=(not self._is_vlm),
            stop_sequences=stop_sequences,
            grammar=grammar,
            tools_to_call_from=tools_to_call_from,
            **kwargs,
        )
        messages = completion_kwargs.pop("messages")
        prepared_stop_sequences = completion_kwargs.pop("stop", [])
        tools = completion_kwargs.pop("tools", None)
        completion_kwargs.pop("tool_choice", None)

        if tools_to_call_from is not None:
            prompt = self.tokenizer.apply_chat_template(
                messages,
                tools=tools,
                add_generation_prompt=True,
                tokenize=False,
            )
        else:
            prompt = self.tokenizer.apply_chat_template(
                messages,
                tokenize=False,
            )

        sampling_params = SamplingParams(
            n=kwargs.get("n", 1),
            temperature=kwargs.get("temperature", 0.0),
            max_tokens=kwargs.get("max_tokens", 2048),
            stop=prepared_stop_sequences,
        )

        out = self.model.generate(
            prompt,
            sampling_params=sampling_params,
        )
        output_text = out[0].outputs[0].text
        self.last_input_token_count = len(out[0].prompt_token_ids)
        self.last_output_token_count = len(out[0].outputs[0].token_ids)
        chat_message = ChatMessage(
            role=MessageRole.ASSISTANT,
            content=output_text,
            raw={"out": output_text, "completion_kwargs": completion_kwargs},
        )
        if tools_to_call_from:
            chat_message.tool_calls = [
                get_tool_call_from_text(output_text, self.tool_name_key, self.tool_arguments_key)
            ]
        return chat_message


class MLXModel(Model):
    """A class to interact with models loaded using MLX on Apple silicon.

    > [!TIP]
    > You must have `mlx-lm` installed on your machine. Please run `pip install smolagents[mlx-lm]` if it's not the case.

    Parameters:
        model_id (str):
            The Hugging Face model ID to be used for inference. This can be a path or model identifier from the Hugging Face model hub.
        tool_name_key (str):
            The key, which can usually be found in the model's chat template, for retrieving a tool name.
        tool_arguments_key (str):
            The key, which can usually be found in the model's chat template, for retrieving tool arguments.
        trust_remote_code (bool):
            Some models on the Hub require running remote code: for this model, you would have to set this flag to True.
        kwargs (dict, *optional*):
            Any additional keyword arguments that you want to use in model.generate(), for instance `max_tokens`.

    Example:
    ```python
    >>> engine = MLXModel(
    ...     model_id="mlx-community/Qwen2.5-Coder-32B-Instruct-4bit",
    ...     max_tokens=10000,
    ... )
    >>> messages = [
    ...     {
    ...         "role": "user",
    ...         "content": [
    ...             {"type": "text", "text": "Explain quantum mechanics in simple terms."}
    ...         ]
    ...     }
    ... ]
    >>> response = engine(messages, stop_sequences=["END"])
    >>> print(response)
    "Quantum mechanics is the branch of physics that studies..."
    ```
    """

    def __init__(
        self,
        model_id: str,
        tool_name_key: str = "name",
        tool_arguments_key: str = "arguments",
        trust_remote_code: bool = False,
        **kwargs,
    ):
        super().__init__(flatten_messages_as_text=True, **kwargs)  # mlx-lm doesn't support vision models
        if not _is_package_available("mlx_lm"):
            raise ModuleNotFoundError(
                "Please install 'mlx-lm' extra to use 'MLXModel': `pip install 'smolagents[mlx-lm]'`"
            )
        import mlx_lm

        self.model_id = model_id
        self.model, self.tokenizer = mlx_lm.load(model_id, tokenizer_config={"trust_remote_code": trust_remote_code})
        self.stream_generate = mlx_lm.stream_generate
        self.tool_name_key = tool_name_key
        self.tool_arguments_key = tool_arguments_key
        self.is_vlm = False  # mlx-lm doesn't support vision models

    def __call__(
        self,
        messages: List[Dict[str, str]],
        stop_sequences: Optional[List[str]] = None,
        grammar: Optional[str] = None,
        tools_to_call_from: Optional[List[Tool]] = None,
        **kwargs,
    ) -> ChatMessage:
        completion_kwargs = self._prepare_completion_kwargs(
            messages=messages,
            stop_sequences=stop_sequences,
            grammar=grammar,
            tools_to_call_from=tools_to_call_from,
            **kwargs,
        )
        messages = completion_kwargs.pop("messages")
        prepared_stop_sequences = completion_kwargs.pop("stop", [])
        tools = completion_kwargs.pop("tools", None)
        completion_kwargs.pop("tool_choice", None)

        prompt_ids = self.tokenizer.apply_chat_template(
            messages,
            tools=tools,
            add_generation_prompt=True,
        )

        self.last_input_token_count = len(prompt_ids)
        self.last_output_token_count = 0
        text = ""

        for _ in self.stream_generate(self.model, self.tokenizer, prompt=prompt_ids, **completion_kwargs):
            self.last_output_token_count += 1
            text += _.text
            for stop_sequence in prepared_stop_sequences:
                stop_sequence_start = text.rfind(stop_sequence)
                if stop_sequence_start != -1:
                    text = text[:stop_sequence_start]
                    found_stop_sequence = True
                    break
            if found_stop_sequence:
                break

        chat_message = ChatMessage(
            role=MessageRole.ASSISTANT, content=text, raw={"out": text, "completion_kwargs": completion_kwargs}
        )
        if tools_to_call_from:
            chat_message.tool_calls = [get_tool_call_from_text(text, self.tool_name_key, self.tool_arguments_key)]
        return chat_message


class TransformersModel(Model):
    """A class that uses Hugging Face's Transformers library for language model interaction.

    This model allows you to load and use Hugging Face's models locally using the Transformers library. It supports features like stop sequences and grammar customization.

    > [!TIP]
    > You must have `transformers` and `torch` installed on your machine. Please run `pip install smolagents[transformers]` if it's not the case.

    Parameters:
        model_id (`str`):
            The Hugging Face model ID to be used for inference. This can be a path or model identifier from the Hugging Face model hub.
            For example, `"Qwen/Qwen2.5-Coder-32B-Instruct"`.
        device_map (`str`, *optional*):
            The device_map to initialize your model with.
        torch_dtype (`str`, *optional*):
            The torch_dtype to initialize your model with.
        trust_remote_code (bool, default `False`):
            Some models on the Hub require running remote code: for this model, you would have to set this flag to True.
        kwargs (dict, *optional*):
            Any additional keyword arguments that you want to use in model.generate(), for instance `max_new_tokens` or `device`.
        **kwargs:
            Additional keyword arguments to pass to `model.generate()`, for instance `max_new_tokens` or `device`.
    Raises:
        ValueError:
            If the model name is not provided.

    Example:
    ```python
    >>> engine = TransformersModel(
    ...     model_id="Qwen/Qwen2.5-Coder-32B-Instruct",
    ...     device="cuda",
    ...     max_new_tokens=5000,
    ... )
    >>> messages = [{"role": "user", "content": "Explain quantum mechanics in simple terms."}]
    >>> response = engine(messages, stop_sequences=["END"])
    >>> print(response)
    "Quantum mechanics is the branch of physics that studies..."
    ```
    """

    def __init__(
        self,
        model_id: Optional[str] = None,
        device_map: Optional[str] = None,
        torch_dtype: Optional[str] = None,
        trust_remote_code: bool = False,
        **kwargs,
    ):
        if not is_torch_available() or not _is_package_available("transformers"):
            raise ModuleNotFoundError(
                "Please install 'transformers' extra to use 'TransformersModel': `pip install 'smolagents[transformers]'`"
            )
        import torch
        from transformers import AutoModelForCausalLM, AutoModelForImageTextToText, AutoProcessor, AutoTokenizer

        if not model_id:
            warnings.warn(
                "The 'model_id' parameter will be required in version 2.0.0. "
                "Please update your code to pass this parameter to avoid future errors. "
                "For now, it defaults to 'HuggingFaceTB/SmolLM2-1.7B-Instruct'.",
                FutureWarning,
            )
            model_id = "HuggingFaceTB/SmolLM2-1.7B-Instruct"
        self.model_id = model_id

        default_max_tokens = 5000
        max_new_tokens = kwargs.get("max_new_tokens") or kwargs.get("max_tokens")
        if not max_new_tokens:
            kwargs["max_new_tokens"] = default_max_tokens
            logger.warning(
                f"`max_new_tokens` not provided, using this default value for `max_new_tokens`: {default_max_tokens}"
            )

        if device_map is None:
            device_map = "cuda" if torch.cuda.is_available() else "cpu"
        logger.info(f"Using device: {device_map}")
        self._is_vlm = False
        try:
            self.model = AutoModelForCausalLM.from_pretrained(
                model_id,
                device_map=device_map,
                torch_dtype=torch_dtype,
                trust_remote_code=trust_remote_code,
            )
            self.tokenizer = AutoTokenizer.from_pretrained(model_id, trust_remote_code=trust_remote_code)
        except ValueError as e:
            if "Unrecognized configuration class" in str(e):
                self.model = AutoModelForImageTextToText.from_pretrained(
                    model_id,
                    device_map=device_map,
                    torch_dtype=torch_dtype,
                    trust_remote_code=trust_remote_code,
                )
                self.processor = AutoProcessor.from_pretrained(model_id, trust_remote_code=trust_remote_code)
                self._is_vlm = True
            else:
                raise e
        except Exception as e:
            raise ValueError(f"Failed to load tokenizer and model for {model_id=}: {e}") from e
        super().__init__(flatten_messages_as_text=not self._is_vlm, **kwargs)

    def make_stopping_criteria(self, stop_sequences: List[str], tokenizer) -> "StoppingCriteriaList":
        from transformers import StoppingCriteria, StoppingCriteriaList

        class StopOnStrings(StoppingCriteria):
            def __init__(self, stop_strings: List[str], tokenizer):
                self.stop_strings = stop_strings
                self.tokenizer = tokenizer
                self.stream = ""

            def reset(self):
                self.stream = ""

            def __call__(self, input_ids, scores, **kwargs):
                generated = self.tokenizer.decode(input_ids[0][-1], skip_special_tokens=True)
                self.stream += generated
                if any([self.stream.endswith(stop_string) for stop_string in self.stop_strings]):
                    return True
                return False

        return StoppingCriteriaList([StopOnStrings(stop_sequences, tokenizer)])

    def __call__(
        self,
        messages: List[Dict[str, str]],
        stop_sequences: Optional[List[str]] = None,
        grammar: Optional[str] = None,
        tools_to_call_from: Optional[List[Tool]] = None,
        **kwargs,
    ) -> ChatMessage:
        completion_kwargs = self._prepare_completion_kwargs(
            messages=messages,
            stop_sequences=stop_sequences,
            grammar=grammar,
            **kwargs,
        )

        messages = completion_kwargs.pop("messages")
        stop_sequences = completion_kwargs.pop("stop", None)

        max_new_tokens = (
            kwargs.get("max_new_tokens")
            or kwargs.get("max_tokens")
            or self.kwargs.get("max_new_tokens")
            or self.kwargs.get("max_tokens")
        )

        if max_new_tokens:
            completion_kwargs["max_new_tokens"] = max_new_tokens

        if hasattr(self, "processor"):
            prompt_tensor = self.processor.apply_chat_template(
                messages,
                tools=[get_tool_json_schema(tool) for tool in tools_to_call_from] if tools_to_call_from else None,
                return_tensors="pt",
                tokenize=True,
                return_dict=True,
                add_generation_prompt=True if tools_to_call_from else False,
            )
        else:
            prompt_tensor = self.tokenizer.apply_chat_template(
                messages,
                tools=[get_tool_json_schema(tool) for tool in tools_to_call_from] if tools_to_call_from else None,
                return_tensors="pt",
                return_dict=True,
                add_generation_prompt=True if tools_to_call_from else False,
            )

        prompt_tensor = prompt_tensor.to(self.model.device)
        count_prompt_tokens = prompt_tensor["input_ids"].shape[1]

        if stop_sequences:
            stopping_criteria = self.make_stopping_criteria(
                stop_sequences, tokenizer=self.processor if hasattr(self, "processor") else self.tokenizer
            )
        else:
            stopping_criteria = None

        out = self.model.generate(
            **prompt_tensor,
            stopping_criteria=stopping_criteria,
            **completion_kwargs,
        )
        generated_tokens = out[0, count_prompt_tokens:]
        if hasattr(self, "processor"):
            output_text = self.processor.decode(generated_tokens, skip_special_tokens=True)
        else:
            output_text = self.tokenizer.decode(generated_tokens, skip_special_tokens=True)
        self.last_input_token_count = count_prompt_tokens
        self.last_output_token_count = len(generated_tokens)

        if stop_sequences is not None:
            output_text = remove_stop_sequences(output_text, stop_sequences)

        chat_message = ChatMessage(
            role=MessageRole.ASSISTANT,
            content=output_text,
            raw={"out": output_text, "completion_kwargs": completion_kwargs},
        )
        if tools_to_call_from:
            chat_message.tool_calls = [
                get_tool_call_from_text(output_text, self.tool_name_key, self.tool_arguments_key)
            ]
        return chat_message


class ApiModel(Model):
    def __init__(self, **kwargs):
        super().__init__(**kwargs)

    def postprocess_message(self, message: ChatMessage, tools_to_call_from) -> ChatMessage:
        """Sometimes APIs fail to properly parse a tool call: this function tries to parse."""
        message.role = MessageRole.ASSISTANT  # Overwrite role if needed
        if tools_to_call_from:
            if not message.tool_calls:
                message.tool_calls = [
                    get_tool_call_from_text(message.content, self.tool_name_key, self.tool_arguments_key)
                ]
            for tool_call in message.tool_calls:
                tool_call.function.arguments = parse_json_if_needed(tool_call.function.arguments)
        return message


class LiteLLMModel(ApiModel):
    """Model to use [LiteLLM Python SDK](https://docs.litellm.ai/docs/#litellm-python-sdk) to access hundreds of LLMs.

    Parameters:
        model_id (`str`):
            The model identifier to use on the server (e.g. "gpt-3.5-turbo").
        api_base (`str`, *optional*):
            The base URL of the provider API to call the model.
        api_key (`str`, *optional*):
            The API key to use for authentication.
        custom_role_conversions (`dict[str, str]`, *optional*):
            Custom role conversion mapping to convert message roles in others.
            Useful for specific models that do not support specific message roles like "system".
        flatten_messages_as_text (`bool`, *optional*): Whether to flatten messages as text.
            Defaults to `True` for models that start with "ollama", "groq", "cerebras".
        **kwargs:
            Additional keyword arguments to pass to the OpenAI API.
    """

    def __init__(
        self,
        model_id: Optional[str] = None,
        api_base=None,
        api_key=None,
        custom_role_conversions: Optional[Dict[str, str]] = None,
        flatten_messages_as_text: bool | None = None,
        **kwargs,
    ):
        if not model_id:
            warnings.warn(
                "The 'model_id' parameter will be required in version 2.0.0. "
                "Please update your code to pass this parameter to avoid future errors. "
                "For now, it defaults to 'anthropic/claude-3-5-sonnet-20240620'.",
                FutureWarning,
            )
            model_id = "anthropic/claude-3-5-sonnet-20240620"
        self.model_id = model_id
        self.api_base = api_base
        self.api_key = api_key
        self.custom_role_conversions = custom_role_conversions
        flatten_messages_as_text = (
            flatten_messages_as_text
            if flatten_messages_as_text is not None
            else self.model_id.startswith(("ollama", "groq", "cerebras"))
        )
        super().__init__(flatten_messages_as_text=flatten_messages_as_text, **kwargs)

    def __call__(
        self,
        messages: List[Dict[str, str]],
        stop_sequences: Optional[List[str]] = None,
        grammar: Optional[str] = None,
        tools_to_call_from: Optional[List[Tool]] = None,
        **kwargs,
    ) -> ChatMessage:
        try:
            import litellm
        except ModuleNotFoundError:
            raise ModuleNotFoundError(
                "Please install 'litellm' extra to use LiteLLMModel: `pip install 'smolagents[litellm]'`"
            )

        completion_kwargs = self._prepare_completion_kwargs(
            messages=messages,
            stop_sequences=stop_sequences,
            grammar=grammar,
            tools_to_call_from=tools_to_call_from,
            model=self.model_id,
            api_base=self.api_base,
            api_key=self.api_key,
            convert_images_to_image_urls=True,
            custom_role_conversions=self.custom_role_conversions,
            **kwargs,
        )

        response = litellm.completion(**completion_kwargs)

        self.last_input_token_count = response.usage.prompt_tokens
        self.last_output_token_count = response.usage.completion_tokens
        first_message = ChatMessage.from_dict(
            response.choices[0].message.model_dump(include={"role", "content", "tool_calls"})
        )
        first_message.raw = response
        return self.postprocess_message(first_message, tools_to_call_from)


class HfApiModel(ApiModel):
    """A class to interact with Hugging Face's Inference API for language model interaction.

    This model allows you to communicate with Hugging Face's models using the Inference API. It can be used in both serverless mode or with a dedicated endpoint, supporting features like stop sequences and grammar customization.

    Parameters:
        model_id (`str`, *optional*, default `"Qwen/Qwen2.5-Coder-32B-Instruct"`):
            The Hugging Face model ID to be used for inference.
            This can be a model identifier from the Hugging Face model hub or a URL to a deployed Inference Endpoint.
            Currently, it defaults to `"Qwen/Qwen2.5-Coder-32B-Instruct"`, but this may change in the future.
        provider (`str`, *optional*):
            Name of the provider to use for inference. Can be `"replicate"`, `"together"`, `"fal-ai"`, `"sambanova"` or `"hf-inference"`.
            defaults to hf-inference (HF Inference API).
        token (`str`, *optional*):
            Token used by the Hugging Face API for authentication. This token need to be authorized 'Make calls to the serverless Inference API'.
            If the model is gated (like Llama-3 models), the token also needs 'Read access to contents of all public gated repos you can access'.
            If not provided, the class will try to use environment variable 'HF_TOKEN', else use the token stored in the Hugging Face CLI configuration.
        timeout (`int`, *optional*, defaults to 120):
            Timeout for the API request, in seconds.
        custom_role_conversions (`dict[str, str]`, *optional*):
            Custom role conversion mapping to convert message roles in others.
            Useful for specific models that do not support specific message roles like "system".
        **kwargs:
            Additional keyword arguments to pass to the Hugging Face API.

    Raises:
        ValueError:
            If the model name is not provided.

    Example:
    ```python
    >>> engine = HfApiModel(
    ...     model_id="Qwen/Qwen2.5-Coder-32B-Instruct",
    ...     token="your_hf_token_here",
    ...     max_tokens=5000,
    ... )
    >>> messages = [{"role": "user", "content": "Explain quantum mechanics in simple terms."}]
    >>> response = engine(messages, stop_sequences=["END"])
    >>> print(response)
    "Quantum mechanics is the branch of physics that studies..."
    ```
    """

    def __init__(
        self,
        model_id: str = "Qwen/Qwen2.5-Coder-32B-Instruct",
        provider: Optional[str] = None,
        token: Optional[str] = None,
        timeout: Optional[int] = 120,
        custom_role_conversions: Optional[Dict[str, str]] = None,
        **kwargs,
    ):
        from huggingface_hub import InferenceClient

        super().__init__(**kwargs)
        self.model_id = model_id
        self.provider = provider
        if token is None:
            token = os.getenv("HF_TOKEN")
        self.client = InferenceClient(self.model_id, provider=provider, token=token, timeout=timeout)
        self.custom_role_conversions = custom_role_conversions

    def __call__(
        self,
        messages: List[Dict[str, str]],
        stop_sequences: Optional[List[str]] = None,
        grammar: Optional[str] = None,
        tools_to_call_from: Optional[List[Tool]] = None,
        **kwargs,
    ) -> ChatMessage:
        completion_kwargs = self._prepare_completion_kwargs(
            messages=messages,
            stop_sequences=stop_sequences,
            grammar=grammar,
            tools_to_call_from=tools_to_call_from,
            convert_images_to_image_urls=True,
            custom_role_conversions=self.custom_role_conversions,
            **kwargs,
        )
        response = self.client.chat_completion(**completion_kwargs)

        self.last_input_token_count = response.usage.prompt_tokens
        self.last_output_token_count = response.usage.completion_tokens
        first_message = ChatMessage.from_hf_api(response.choices[0].message, raw=response)
        return self.postprocess_message(first_message, tools_to_call_from)


class OpenAIServerModel(ApiModel):
    """This model connects to an OpenAI-compatible API server.

    Parameters:
        model_id (`str`):
            The model identifier to use on the server (e.g. "gpt-3.5-turbo").
        api_base (`str`, *optional*):
            The base URL of the OpenAI-compatible API server.
        api_key (`str`, *optional*):
            The API key to use for authentication.
        organization (`str`, *optional*):
            The organization to use for the API request.
        project (`str`, *optional*):
            The project to use for the API request.
        client_kwargs (`dict[str, Any]`, *optional*):
            Additional keyword arguments to pass to the OpenAI client (like organization, project, max_retries etc.).
        custom_role_conversions (`dict[str, str]`, *optional*):
            Custom role conversion mapping to convert message roles in others.
            Useful for specific models that do not support specific message roles like "system".
        flatten_messages_as_text (`bool`, default `False`):
            Whether to flatten messages as text.
        **kwargs:
            Additional keyword arguments to pass to the OpenAI API.
    """

    def __init__(
        self,
        model_id: str,
        api_base: Optional[str] = None,
        api_key: Optional[str] = None,
        organization: Optional[str] | None = None,
        project: Optional[str] | None = None,
        client_kwargs: Optional[Dict[str, Any]] = None,
        custom_role_conversions: Optional[Dict[str, str]] = None,
        flatten_messages_as_text: bool = False,
        **kwargs,
    ):
        if importlib.util.find_spec("openai") is None:
            raise ModuleNotFoundError(
                "Please install 'openai' extra to use OpenAIServerModel: `pip install 'smolagents[openai]'`"
            )
        super().__init__(flatten_messages_as_text=flatten_messages_as_text, **kwargs)
        self.model_id = model_id
        self.custom_role_conversions = custom_role_conversions
        self.client_kwargs = client_kwargs or {}
        self.client_kwargs.update(
            {"api_key": api_key, "base_url": api_base, "organization": organization, "project": project}
        )
        self.client = self.create_client()

    def create_client(self):
        import openai

        return openai.OpenAI(**self.client_kwargs)

    def __call__(
        self,
        messages: List[Dict[str, str]],
        stop_sequences: Optional[List[str]] = None,
        grammar: Optional[str] = None,
        tools_to_call_from: Optional[List[Tool]] = None,
        **kwargs,
    ) -> ChatMessage:
        completion_kwargs = self._prepare_completion_kwargs(
            messages=messages,
            stop_sequences=stop_sequences,
            grammar=grammar,
            tools_to_call_from=tools_to_call_from,
            model=self.model_id,
            custom_role_conversions=self.custom_role_conversions,
            convert_images_to_image_urls=True,
            **kwargs,
        )
        response = self.client.chat.completions.create(**completion_kwargs)
        self.last_input_token_count = response.usage.prompt_tokens
        self.last_output_token_count = response.usage.completion_tokens

        first_message = ChatMessage.from_dict(
            response.choices[0].message.model_dump(include={"role", "content", "tool_calls"})
        )
        first_message.raw = response
        return self.postprocess_message(first_message, tools_to_call_from)


class AzureOpenAIServerModel(OpenAIServerModel):
    """This model connects to an Azure OpenAI deployment.

    Parameters:
        model_id (`str`):
            The model deployment name to use when connecting (e.g. "gpt-4o-mini").
        azure_endpoint (`str`, *optional*):
            The Azure endpoint, including the resource, e.g. `https://example-resource.azure.openai.com/`. If not provided, it will be inferred from the `AZURE_OPENAI_ENDPOINT` environment variable.
        api_key (`str`, *optional*):
            The API key to use for authentication. If not provided, it will be inferred from the `AZURE_OPENAI_API_KEY` environment variable.
        api_version (`str`, *optional*):
            The API version to use. If not provided, it will be inferred from the `OPENAI_API_VERSION` environment variable.
        client_kwargs (`dict[str, Any]`, *optional*):
            Additional keyword arguments to pass to the AzureOpenAI client (like organization, project, max_retries etc.).
        custom_role_conversions (`dict[str, str]`, *optional*):
            Custom role conversion mapping to convert message roles in others.
            Useful for specific models that do not support specific message roles like "system".
        **kwargs:
            Additional keyword arguments to pass to the Azure OpenAI API.
    """

    def __init__(
        self,
        model_id: str,
        azure_endpoint: Optional[str] = None,
        api_key: Optional[str] = None,
        api_version: Optional[str] = None,
        client_kwargs: Optional[Dict[str, Any]] = None,
        custom_role_conversions: Optional[Dict[str, str]] = None,
        **kwargs,
    ):
        if importlib.util.find_spec("openai") is None:
            raise ModuleNotFoundError(
                "Please install 'openai' extra to use AzureOpenAIServerModel: `pip install 'smolagents[openai]'`"
            )
        client_kwargs = client_kwargs or {}
        client_kwargs.update(
            {
                "api_version": api_version,
                "azure_endpoint": azure_endpoint,
            }
        )
        super().__init__(
            model_id=model_id,
            api_key=api_key,
            client_kwargs=client_kwargs,
            custom_role_conversions=custom_role_conversions,
            **kwargs,
        )

    def create_client(self):
        import openai

        return openai.AzureOpenAI(**self.client_kwargs)


__all__ = [
    "MessageRole",
    "tool_role_conversions",
    "get_clean_message_list",
    "Model",
    "MLXModel",
    "TransformersModel",
    "ApiModel",
    "HfApiModel",
    "LiteLLMModel",
    "OpenAIServerModel",
    "VLLMModel",
    "AzureOpenAIServerModel",
    "ChatMessage",
]<|MERGE_RESOLUTION|>--- conflicted
+++ resolved
@@ -402,37 +402,16 @@
             This can be a path or model identifier from the Hugging Face model hub.
     """
 
-<<<<<<< HEAD
-    def __init__(
-        self,
-        model_id: str = "Qwen/Qwen2.5-Coder-32B-Instruct",
-        provider: Optional[str] = None,
-        token: Optional[str] = None,
-        timeout: Optional[int] = 120,
-        custom_role_conversions: Optional[Dict[str, str]] = None,
-        inference_client_kwargs: Optional[Dict[str, str]] = None,
-        **kwargs,
-    ):
-        from huggingface_hub import InferenceClient
-=======
     def __init__(self, model_id, **kwargs):
         if not _is_package_available("vllm"):
             raise ModuleNotFoundError("Please install 'vllm' extra to use VLLMModel: `pip install 'smolagents[vllm]'`")
 
         from vllm import LLM
         from vllm.transformers_utils.tokenizer import get_tokenizer
->>>>>>> afa2d78a
 
         super().__init__(**kwargs)
 
         self.model_id = model_id
-<<<<<<< HEAD
-        self.provider = provider
-        if token is None:
-            token = os.getenv("HF_TOKEN")
-        self.client = InferenceClient(self.model_id, provider=provider, token=token, timeout=timeout, **inference_client_kwargs)
-        self.custom_role_conversions = custom_role_conversions
-=======
         self.model = LLM(model=model_id)
         self.tokenizer = get_tokenizer(model_id)
         self._is_vlm = False  # VLLMModel does not support vision models yet.
@@ -451,7 +430,6 @@
         gc.collect()
         destroy_distributed_environment()
         torch.cuda.empty_cache()
->>>>>>> afa2d78a
 
     def __call__(
         self,
@@ -984,6 +962,7 @@
         token: Optional[str] = None,
         timeout: Optional[int] = 120,
         custom_role_conversions: Optional[Dict[str, str]] = None,
+        inference_client_kwargs: Optional[Dict[str, str]] = None,
         **kwargs,
     ):
         from huggingface_hub import InferenceClient
@@ -993,7 +972,7 @@
         self.provider = provider
         if token is None:
             token = os.getenv("HF_TOKEN")
-        self.client = InferenceClient(self.model_id, provider=provider, token=token, timeout=timeout)
+        self.client = InferenceClient(self.model_id, provider=provider, token=token, timeout=timeout, **inference_client_kwargs)
         self.custom_role_conversions = custom_role_conversions
 
     def __call__(
